use crate::serde::unsigned_field_element::UfeHex;
use serde::{Deserialize, Serialize};
use serde_with::serde_as;

use crate::serde::unsigned_field_element::UfeHex;
use starknet_types_core::felt::Felt;

/// A more idiomatic way to access `execution_status` and `revert_reason`.
#[derive(Debug, Clone, Copy, PartialEq, Eq)]
pub enum ReceiptBlock {
    Pending,
    Block { block_hash: Felt, block_number: u64 },
}

impl ReceiptBlock {
    /// Returns `true` if and only if it's the `Pending` variant.
    pub fn is_pending(&self) -> bool {
        match self {
            ReceiptBlock::Pending => true,
            ReceiptBlock::Block { .. } => false,
        }
    }

    /// Returns `true` if and only if it's the `Block` variant.
    pub fn is_block(&self) -> bool {
        match self {
            ReceiptBlock::Pending => false,
            ReceiptBlock::Block { .. } => true,
        }
    }

    /// Returns `None` if block is not `Block`.
    ///
    /// A more idiomatic way of accessing the block hash is to match the `Block` enum variant.
    pub fn block_hash(&self) -> Option<Felt> {
        match self {
            ReceiptBlock::Pending => None,
            ReceiptBlock::Block { block_hash, .. } => Some(*block_hash),
        }
    }

    /// Returns `None` if block is not `Block`.
    ///
    /// A more idiomatic way of accessing the block number is to match the `Block` enum variant.
    pub fn block_number(&self) -> Option<u64> {
        match self {
            ReceiptBlock::Pending => None,
            ReceiptBlock::Block { block_number, .. } => Some(*block_number),
        }
    }
}

#[serde_as]
#[derive(Serialize, Deserialize)]
#[cfg_attr(feature = "no_unknown_fields", serde(deny_unknown_fields))]
struct Raw {
    #[serde(skip_serializing_if = "Option::is_none")]
    #[serde_as(as = "Option<UfeHex>")]
    block_hash: Option<Felt>,
    #[serde(skip_serializing_if = "Option::is_none")]
    block_number: Option<u64>,
}

impl Serialize for ReceiptBlock {
    fn serialize<S>(&self, serializer: S) -> Result<S::Ok, S::Error>
    where
        S: serde::Serializer,
    {
<<<<<<< HEAD
        #[serde_as]
        #[derive(Serialize)]
        struct Raw {
            #[serde(skip_serializing_if = "Option::is_none")]
            #[serde_as(as = "Option<UfeHex>")]
            block_hash: Option<FieldElement>,
            #[serde(skip_serializing_if = "Option::is_none")]
            block_number: Option<u64>,
        }

=======
>>>>>>> 085b54d3
        let raw = match self {
            Self::Pending => Raw {
                block_hash: None,
                block_number: None,
            },
            Self::Block {
                block_hash,
                block_number,
            } => Raw {
                block_hash: Some(*block_hash),
                block_number: Some(*block_number),
            },
        };

        Raw::serialize(&raw, serializer)
    }
}

impl<'de> Deserialize<'de> for ReceiptBlock {
    fn deserialize<D>(deserializer: D) -> Result<Self, D::Error>
    where
        D: serde::Deserializer<'de>,
    {
        let raw = Raw::deserialize(deserializer)?;

        match (raw.block_hash, raw.block_number) {
            (Some(block_hash), Some(block_number)) => Ok(Self::Block {
                block_hash,
                block_number,
            }),
            (None, None) => Ok(Self::Pending),
            (Some(_), None) => Err(serde::de::Error::custom(
                "field `block_hash` must not exist when `block_number` is missing",
            )),
            (None, Some(_)) => Err(serde::de::Error::custom(
                "field `block_number` must not exist when `block_hash` is missing",
            )),
        }
    }
}<|MERGE_RESOLUTION|>--- conflicted
+++ resolved
@@ -1,4 +1,3 @@
-use crate::serde::unsigned_field_element::UfeHex;
 use serde::{Deserialize, Serialize};
 use serde_with::serde_as;
 
@@ -66,19 +65,6 @@
     where
         S: serde::Serializer,
     {
-<<<<<<< HEAD
-        #[serde_as]
-        #[derive(Serialize)]
-        struct Raw {
-            #[serde(skip_serializing_if = "Option::is_none")]
-            #[serde_as(as = "Option<UfeHex>")]
-            block_hash: Option<FieldElement>,
-            #[serde(skip_serializing_if = "Option::is_none")]
-            block_number: Option<u64>,
-        }
-
-=======
->>>>>>> 085b54d3
         let raw = match self {
             Self::Pending => Raw {
                 block_hash: None,
